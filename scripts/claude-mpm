#!/usr/bin/env bash
# Claude MPM executable wrapper with venv management

# Get the directory where this script is located, following symlinks
SOURCE="${BASH_SOURCE[0]}"
while [ -h "$SOURCE" ]; do # resolve $SOURCE until the file is no longer a symlink
    DIR="$( cd -P "$( dirname "$SOURCE" )" && pwd )"
    SOURCE="$(readlink "$SOURCE")"
    [[ $SOURCE != /* ]] && SOURCE="$DIR/$SOURCE" # if $SOURCE was a relative symlink
done
SCRIPT_DIR="$( cd -P "$( dirname "$SOURCE" )" && pwd )"
PROJECT_ROOT="$(dirname "$SCRIPT_DIR")"
VENV_DIR="$PROJECT_ROOT/venv"
SRC_DIR="$PROJECT_ROOT/src"

# Colors for output
RED='\033[0;31m'
GREEN='\033[0;32m'
YELLOW='\033[1;33m'
NC='\033[0m' # No Color

# Function to print colored output
print_info() {
    echo -e "${GREEN}[INFO]${NC} $1"
}

print_error() {
    echo -e "${RED}[ERROR]${NC} $1"
}

print_warning() {
    echo -e "${YELLOW}[WARNING]${NC} $1"
}

# Check if virtual environment exists
if [ ! -d "$VENV_DIR" ]; then
    print_info "Creating virtual environment..."
    python3 -m venv "$VENV_DIR"
    
    if [ $? -ne 0 ]; then
        print_error "Failed to create virtual environment"
        exit 1
    fi
fi

# Activate virtual environment
print_info "Activating virtual environment..."
source "$VENV_DIR/bin/activate"

# Check if dependencies are installed
if ! python -c "import click" 2>/dev/null; then
    print_info "Installing dependencies..."
    pip install --upgrade pip > /dev/null 2>&1
    
    # Install in development mode with all dependencies
    pip install -e "$PROJECT_ROOT[dev]" > /dev/null 2>&1
    
    if [ $? -ne 0 ]; then
        print_warning "Some dependencies failed to install, continuing anyway..."
    fi
fi

# Set PYTHONPATH to include src directory
export PYTHONPATH="$SRC_DIR:$PYTHONPATH"

# Enable debug logging if requested
if [[ " $@ " =~ " --debug " ]] || [[ " $@ " =~ " -d " ]]; then
    export CLAUDE_MPM_DEBUG=1
    print_info "Debug mode enabled"
fi

# Log the working directory
print_info "Working directory: $(pwd)"
print_info "Framework path: $PROJECT_ROOT"

# Check if this is a claude-mpm specific command or should be passed to claude
MPM_PREFIX="--mpm:"
MPM_COMMANDS=("run" "tickets" "info" "agents" "ui")
FIRST_ARG="${1:-}"

# Check if first argument is an MPM command (with or without prefix)
IS_MPM_COMMAND=false

# Check for prefixed commands (including --mpm:ui)
if [[ "$FIRST_ARG" == "$MPM_PREFIX"* ]]; then
    IS_MPM_COMMAND=true
    print_info "Detected MPM command: $FIRST_ARG"
fi

# Check for unprefixed commands (legacy support)
for cmd in "${MPM_COMMANDS[@]}"; do
    if [[ "$FIRST_ARG" == "$cmd" ]]; then
        IS_MPM_COMMAND=true
        break
    fi
done

# Check if it's a help/version request for claude-mpm
if [[ "$FIRST_ARG" == "--help" ]] || [[ "$FIRST_ARG" == "-h" ]] || [[ "$FIRST_ARG" == "--version" ]] || [[ "$FIRST_ARG" == "-v" ]] || [[ -z "$FIRST_ARG" ]]; then
    # Show claude-mpm help for these
    IS_MPM_COMMAND=true
fi

# Check if it's a claude-mpm specific flag (with or without prefix)
MPM_FLAGS=("--logging" "--log-dir" "--framework-path" "--agents-dir" "--no-hooks" "--no-tickets" "--subprocess" "--interactive-subprocess" "--todo-hijack" "-i" "--input" "--non-interactive" "--no-native-agents" "-d" "--debug")
for flag in "${MPM_FLAGS[@]}"; do
    if [[ " $* " =~ " $flag " ]] || [[ " $* " =~ " --mpm:${flag#--} " ]] || [[ " $* " =~ " -mpm:${flag#-} " ]]; then
        IS_MPM_COMMAND=true
        break
    fi
done

if [[ "$IS_MPM_COMMAND" == true ]]; then
    # Run claude-mpm
    cd "$PROJECT_ROOT"
    
<<<<<<< HEAD
    # Keep the arguments as-is (don't transform --mpm: prefix)
    # The Python code expects --mpm: prefixed commands
    ARGS=("$@")
=======
    # Transform --mpm: prefixed flags to regular flags for Python
    # Special handling for --mpm:ui to keep it as a single argument
    ARGS=()
    for arg in "$@"; do
        if [[ "$arg" == "--mpm:ui" ]]; then
            # Keep --mpm:ui as is for proper subparser handling
            ARGS+=("--mpm:ui")
        elif [[ "$arg" == "--mpm:"* ]]; then
            # Transform other --mpm: prefixed commands
            ARGS+=("--mpm:${arg#--mpm:}")
        elif [[ "$arg" == "-mpm:"* ]]; then
            # Remove -mpm: prefix
            ARGS+=("-${arg#-mpm:}")
        else
            ARGS+=("$arg")
        fi
    done
>>>>>>> 3a62b599
    
    # Debug: Print the command
    if [[ "$CLAUDE_MPM_DEBUG" == "1" ]]; then
        print_info "Running: python -m claude_mpm ${ARGS[*]}"
    fi
    
    exec python -m claude_mpm "${ARGS[@]}"
else
    # Pass through to claude CLI
    print_info "Passing through to Claude CLI..."
    exec claude --dangerously-skip-permissions "$@"
fi<|MERGE_RESOLUTION|>--- conflicted
+++ resolved
@@ -114,11 +114,6 @@
     # Run claude-mpm
     cd "$PROJECT_ROOT"
     
-<<<<<<< HEAD
-    # Keep the arguments as-is (don't transform --mpm: prefix)
-    # The Python code expects --mpm: prefixed commands
-    ARGS=("$@")
-=======
     # Transform --mpm: prefixed flags to regular flags for Python
     # Special handling for --mpm:ui to keep it as a single argument
     ARGS=()
@@ -136,7 +131,6 @@
             ARGS+=("$arg")
         fi
     done
->>>>>>> 3a62b599
     
     # Debug: Print the command
     if [[ "$CLAUDE_MPM_DEBUG" == "1" ]]; then
