--- conflicted
+++ resolved
@@ -1,11 +1,5 @@
 [
   {
-<<<<<<< HEAD
-    "content": "Commit all changes for terminal UI implementation",
-    "status": "completed",
-    "priority": "high",
-    "id": "8"
-=======
     "content": "Fix shell wrapper to handle --mpm:ui with --mode argument",
     "status": "completed",
     "priority": "high",
@@ -16,6 +10,11 @@
     "status": "completed",
     "priority": "high",
     "id": "6"
->>>>>>> f8f6400a
+  },
+  {
+    "content": "Commit all changes for terminal UI implementation",
+    "status": "completed",
+    "priority": "high",
+    "id": "8"
   }
 ]